#!/bin/bash

set -e

###############################################
###
### check for environment variables
###

if test -z $MAKE; then
  MAKE=make
fi

###############################################
###
### read lib
###

canonicalname(){
    if test $# -ne 1; then
        echo Usage: canonicalname path >&2
        return 1
    fi
    file="`eval echo $1`" # expand ~
    if test ! -e "$file"; then
        echo $file: file not found >&2
        return 1
    fi
    # if this is a symlink, then follow the symlink
    if test -L "$file"; then
        fdir="`dirname \"$file\"`"
        flink="`readlink \"$file\"`"
        if test -e "$flink"; then
            # these are absolute links, or links in the CWD
            canonicalname "$flink"
        else
            canonicalname "$fdir/$flink"
        fi
    else
        # if this is a file, then remember the filename and
        # canonicalize the directory name
        if test -f "$file"; then
            fdir="`dirname \"$file\"`"
            fname="`basename \"$file\"`"
            fdir="`canonicalname \"$fdir\"`"
            echo "$fdir/$fname"
        fi
        # if this is a directory, then create an absolute 
        # directory name and we are done
        if test -d "$file"; then
            (cd "$file"; pwd)
        fi
    fi
}

canonicalpath(){
  if test $# -ne 1; then
     echo Usage: canonicalpath path >&2
     return 1
  fi
  dirname `canonicalname "$1"`
}

checkdebug () {
  while test $# -gt 0; do
    if test x$1 = x--debug; then
      echo yes
      return
    fi
    shift
  done
  echo no
}

DEBUG=`checkdebug $@`
if test "x$DEBUG" = "xyes"; then
  set -x
  set -v
fi

export PREFIX_DIR="`canonicalpath $0`/.."

# create PKG_CONFIG_PATH for installed dune modules
if test -d "$PREFIX_DIR/lib/pkgconfig"; then
  export PKG_CONFIG_PATH="$PKG_CONFIG_PATH:$PREFIX_DIR/lib/pkgconfig"
fi

# Read the modules find part
. "$PREFIX_DIR/lib/dunemodules.lib"

###############################################

onbuildfailure() {
  echo "Terminating $(basename $0) due to previous errors!" >&2
  exit 1
}

#
# for each module load the $CONTROL script part and run $command
#
# parameters:
# $1 list of modules
# $2-$* commands + parameters to execute
#
build_module() {
  local module=$1
  shift
  while test $# -gt 0; do
    # get command
    command=$1
    shift

    # only load other parameters
    load_opts NONE
    # get command options
    CMD_FLAGS=
    while test $# -gt 0 && test "$1" != ":"; do
      COMMAND=$(echo $command | tr '[:lower:]' '[:upper:]')
      # setup paramter list
      CMD_FLAGS="$CMD_FLAGS \"$1\""
      shift
    done
    if test -z "$CMD_FLAGS"; then
      load_opts $command
    else
      # disable usage of opts file
      if test "x$DUNE_OPTS_FILE" != "x"; then
        echo "WARNING: commandline parameters will overwrite setting in opts file \"$DUNE_OPTS_FILE\""
      fi 
    fi

    # skip command delimiter
    if test "$1" = ":"; then shift; fi

    # actually run the commands (we already know that these are valid commands)
    local runcommand=run_$command

    # build the modules
    local path=$(eval "echo \$PATH_${module}")
    eval echo "--- calling $command for \$NAME_${module} ---"
	trap onbuildfailure EXIT
    if ! (
      set -e
      cd "$path"
      export module
      eval_control $runcommand $path/$CONTROL
    ); then eval echo "--- Failed to build \$NAME_${module} ---"; exit 1; fi
	trap onfailure EXIT
	
    eval echo "--- \$NAME_${module} done ---"
  done
}

#
# load command options from an opts file
# the name of the opts file is stored in the global variable $DUNE_OPTS_FILE
#
# parameters:
# $1 command
#
load_opts() {
  local command=$1
  local COMMAND=$(echo $command | tr '[:lower:]' '[:upper:]')
  CMD_FLAGS="$(eval echo \$${COMMAND}_FLAGS)"
  local CMD_FLAGS_FROM_FILE=""
  BUILDDIR=$DUNE_BUILDDIR
  if test "x$DUNE_OPTS_FILE" != "x"; then
    BUILDDIR="$(eval BUILDDIR=""; . $DUNE_OPTS_FILE; eval echo \$BUILDDIR)"
    CMD_FLAGS_FROM_FILE="$(eval ${COMMAND}_FLAGS=""; . $DUNE_OPTS_FILE; eval echo \$${COMMAND}_FLAGS)"
  fi
  if test -n "$CMD_FLAGS_FROM_FILE"; then
    echo "----- using default flags \$${COMMAND}_FLAGS from $DUNE_OPTS_FILE -----"
    CMD_FLAGS=$CMD_FLAGS_FROM_FILE
  elif test -n "$CMD_FLAGS"; then
    echo "----- using default flags \$${COMMAND}_FLAGS from environment -----"
  fi
}

###############################################
###
### Commands
###

# check all parameter
check_commands() {
  while test $# -gt 0; do
    # get command
    command=$1
    shift
    # skip command options
    while test $# -gt 0 && test "$1" != ":"; do
      shift
    done
    # skip command delimiter
    if test "$1" = ":"; then shift; fi
    # test the commands
    if ! is_command $command; then
      usage
      echo "ERROR: unknown command \"$command\""  >&2
      exit 1
    fi
  done
}

# check wheteher the parameter is valid command or not
is_command() {
eval '
case "$1" in
  '`echo $COMMANDS | sed -e 's/ / | /g'`')
    return 0
    ;;
  *)
    return 1
    ;;
esac'
}

# list of all dunecontrol commands
COMMANDS="printdeps update autogen configure make all exec status svn"

# help string for the commands
printdeps_HELP="print recursive dependencies of a module"
update_HELP="updated all modules from the repository"
autogen_HELP="run the autogen.sh script for each module"
configure_HELP="run configure for each module"
make_HELP="run make for each module"
all_HELP="\trun 'autogen', 'configure' and 'make' command for each module"
exec_HELP="execute an arbitrary command in each module directory"
status_HELP="show vc status for all modules"
svn_HELP="\trun svn command for each svn managed module"

#
# setup command proxies
# call will be forwarded to run_default_$command
#

for command in $COMMANDS; do
  eval "run_$command () { run_default_$command; }"
done

#
# default implementations for commands... 
# these can be overwritten in the $CONTROL files
#

run_default_exec () { bash -c "eval $CMD_FLAGS"; }

run_default_status () {
  local verbose=0
  local update=""
  for i in $CMD_FLAGS; do
    if eval test "x$i" = "x-v"; then verbose=1; fi
    if eval test "x$i" = "x-vv"; then verbose=2; fi
    if eval test "x$i" = "x-u"; then update="-u"; fi
  done
  # is out output connected to a tty?
  if test -t 1; then
    blue="\e[1m\e[34m"
    green="\e[1m\e[32m"
    red="\e[1m\e[31m"
    reset="\e[0m\e[0m"
  fi

  if test $verbose -eq 1; then
    svn status $update | grep -E "^M|^A|^D|^C|^U"
  elif test $verbose -eq 2; then
    svn status $update
  fi

  name="$(eval echo \$NAME_$module)"
  changed=$(svn status | grep -E "^M|^A|^D" | wc -l)
  collisions=$(svn status | grep -E "^C"| wc -l)
  pending=$(svn status $update | grep -E "^...... \* " | wc -l)

  color=$green
  text="no changes"
  if [ $changed -eq 0 ]; then
    true
  elif [ $changed -eq 1 ]; then
    color=$blue;
    text="1 change"
  else
    color=$blue;
    text="$changed changes"
  fi
  if [ $pending -eq 0 ]; then
    true
  elif [ $pending -eq 1 ]; then
    color=$blue;
    text="$text, 1 update pending"
  else
    color=$blue;
    text="$text, $pending updates pending"
  fi
  if [ $collisions -eq 0 ]; then
    true
  elif [ $collisions -eq 1 ]; then
    color=$red
    text="$text, 1 collision"
  else
    color=$red
    text="$text, $count collisions"
  fi
  echo -e "$color[$text]$reset $name"
}

run_default_update () {
  DUNELINK=0
  if test -L dune; then
    rm dune
    DUNELINK=1
  fi
  if test -d .svn; then
    svn update
  elif test -d CVS; then
    cvs update -dP
  elif test -d .git; then
      if test -d ".git/svn" && test -n "`git svn find-rev HEAD`"; then
          # If the current HEAD points to a SVN commit, update via git-svn
          git svn rebase
      else
          # Update all remotes (if any)
          git remote update

          # merge all changes fast-forward style if possible
          if ! git merge --ff-only FETCH_HEAD 2> /dev/null; then
              echo "$module seems to be using git, and could not be"
              echo "updated automatically. Please update it manually."
              echo "(Usually, this is done via 'git svn rebase' for modules using"
              echo "subversion or 'git merge' for modules which use git natively."
              echo "Conflicts can be resolved using 'git mergetool'.)"
          fi
      fi
  else
    echo "WARNING: $module is not under a known version control system."
    echo "         We support svn, git and cvs."
  fi
  if test "$DUNELINK" != 0 && ! test -d dune; then
    echo "WARNING: $module is using the deprecated dune symlink"
    ln -s . dune
  fi
}

run_default_autogen () {
<<<<<<< HEAD
  PARAMS="$CMD_FLAGS"
  local M4_PATH=""
  if test -f configure.ac && \
     ( test -d .svn || test -d .git || test -d CVS || test -f stamp-vc ); then
    sort_modules $FOUND_MODULES
    for m in $MODULES; do
      path=$(eval "echo \$PATH_$m")
      MODULE_PATHS="$MODULE_PATHS$path "
    done
    if test -f autogen.sh; then
      eval echo "WARNING: \$NAME_$module contains obsolete autogen.sh," \
          >&2
      echo "         dune-autogen is used instead." >&2
=======
  if test "x$USE_CMAKE" != "xyes" || test  ! -e $(eval "echo \$PATH_$module")/CMakeLists.txt ; then
    PARAMS="$CMD_FLAGS"
    local M4_PATH=""
    if test -f configure.ac && \
       ( test -d .svn || test -d .git || test -d CVS || test -f stamp-vc ); then
      sort_modules $FOUND_MODULES
      for m in $FOUND_MODULES; do
        path=$(eval "echo \$PATH_$m")
        MODULE_PATHS="$MODULE_PATHS$path "
      done
      if test -f autogen.sh; then
        eval echo "WARNING: \$NAME_$module contains obsolete autogen.sh," \
            >&2
        echo "         dune-autogen is used instead." >&2
      fi
      eval "$PREFIX_DIR/bin/dune-autogen" "$MODULE_PATHS" "$PARAMS" || exit 1
    else
      echo Skipping dune-autogen
>>>>>>> 6e8fb5f8
    fi
    eval "$PREFIX_DIR/bin/dune-autogen" "$MODULE_PATHS" "$PARAMS" || exit 1
  else
    echo Skipping dune-autogen
  fi
}

run_default_configure () {
  PARAMS="$CMD_FLAGS"
  if test -x configure; then
    ACLOCAL_FLAGS="-I ."
    if test -d "m4"; then
      ACLOCAL_FLAGS="$ACLOCAL_FLAGS -I m4"
    fi
    MY_MODULES=
    # get dependencies & suggestions
    sort_modules $module
    for m in $MODULES; do
      if test x$module = x$m; then continue; fi # skip myself
      path=$(eval "echo \$PATH_$m")
      name=$(eval "echo \$NAME_$m")
      if test -d "$path/m4"; then
          ACLOCAL_FLAGS="$ACLOCAL_FLAGS -I $path/m4"
      fi
      if test -d "$path/share/aclocal"; then
          ACLOCAL_FLAGS="$ACLOCAL_FLAGS -I $path/share/aclocal"
      fi
      if test -d "$path/$BUILDDIR"; then
        PARAMS="$PARAMS \"--with-$name=$path/$BUILDDIR\""
      else
        PARAMS="$PARAMS \"--with-$name=$path\""
      fi
    done
    if test "x$HAVE_duneweb" == "xyes"; then
      PARAMS="$PARAMS \"--with-duneweb=$PATH_duneweb\""
    fi
    PARAMS="$PARAMS ACLOCAL_AMFLAGS=\"$ACLOCAL_FLAGS\""
    echo ./configure "$PARAMS"
    # create build directory of requested
    if test -n "$BUILDDIR"; then
      test -d "$BUILDDIR" || mkdir "$BUILDDIR"
      SRCDIR="$PWD"
      cd "$BUILDDIR"
      eval "$SRCDIR/configure" "$PARAMS" || exit 1
    else
      eval ./configure "$PARAMS" || exit 1
    fi
  else
    if test -f configure.in || test -f configure.ac; then
      echo "ERROR: configure.[in|ac] found, but configure missing." >&2
      echo "Did you forget to run autoconf?" >&2
      echo "Perhaps you didn't update your project to" >&2
      echo "the latest buildsystem changes (FS#382)." >&2
      echo "If your project is under version control, please make sure" >&2
      echo "you have a file stamp-vc in you top_srcdir." >&2
      exit 1
    fi
  fi
}

run_default_make () {
  test ! -d "$BUILDDIR" || cd "$BUILDDIR"
  PARAMS="$CMD_FLAGS"
  echo make "$PARAMS"
  eval $MAKE "$PARAMS"
}

run_default_all () {
  for cmd in autogen configure make; do
    eval echo "--- calling $cmd for \$NAME_${module} ---"
    load_opts $cmd
    run_$cmd
  done
}

run_default_svn () {
  if test -d .svn; then
    PARAMS="$CMD_FLAGS"
    eval svn "$PARAMS"
  fi
}

###############################################
###
### main
###

onfailure() {
  echo "Execution of $(basename $0) terminated due to errors!" >&2
  exit 1
}

usage () {
  (
    echo "Usage: $(basename $0) [OPTIONS] COMMANDS [COMMAND-OPTIONS]"
    echo ""
    echo "  Execute COMMANDS for all Dune modules found. All entries in the"
    echo "  DUNE_CONTROL_PATH variable are scanned recursively for Dune modules."
    echo "  If DUNE_CONTROL_PATH is empty, the current directory is scanned."
    echo "  Dependencies are controlled by the $CONTROL files."
    echo ""
    echo "OPTIONS:"
    echo "  -h, --help         show this help"
    echo "      --debug        enable debug output of this script"
    echo "      --module=mod   only apply the actions on module mod"
    echo "                     and all modules it depends on"
    echo "      --only=mod     only apply the actions on module mod"
    echo "                     and not the modules it depends on"
    echo "      --current      only apply the actions on the current module,"
    echo "                     the one whose source tree we are standing in"
    echo "      --resume       resume a previous run (only consider the modules"
    echo "                     not built successfully on the previous run)"
    echo "      --skipfirst    skip the first module (use with --resume)"
    echo "      --opts=FILE    load default options from FILE"
    echo "                     (see dune-common/doc/example.opts)"
    echo "      --builddir=NAME make out-of-source builds in a subdir NAME."
    echo "                     This directory is created inside each module."
    echo "      --[COMMAND]-opts=opts   set options for COMMAND"
    echo "                     (this is mainly useful for the 'all' COMMAND)"
    echo "COMMANDS:"
    echo "  Colon-separated list of commands. Available commands are:"
    printf "  \`help'\tguess what :-)\n"
    printf "  \`print'\tprint the list of modules sorted after their dependencies\n"
    printf "  \`info'\tsame as \`print\', but including whether it is a dependency or suggestion\n"
    for i in $COMMANDS; do
      printf "  \`$i'\t$(eval echo \$${i}_HELP)\n"
    done
    printf "  \`export'\trun eval \`dunecontrol export\` to save the list of\n"
    printf "  \t\tdune.module files to the DUNE_CONTROL_PATH variable\n"
    echo
  )  >&2
}

# create the module list
create_module_list() {
  # try to get the resume file name from the options
  if test -z "$RESUME_FILE" && test -n "$DUNE_OPTS_FILE"; then
    export RESUME_FILE="$(eval . $DUNE_OPTS_FILE; eval echo \$RESUME_FILE)"
  fi

  if test "$RESUME_FLAG" = "yes" ; then
    if ! test -s "$RESUME_FILE" ; then
      echo "Error: No previous run to resume. Please make sure that the RESUME_FILE"
      echo "       is the name of a writeable file (currently it is '$RESUME_FILE')"
      exit 1
    fi

    export MODULES=
    RESUME="`cat $RESUME_FILE`"
    for a in $RESUME ; do
        export NAME_`fix_variable_name $a`="$a"
        fix_and_assign MODULE "$a"
        export SEARCH_MODULES="$SEARCH_MODULES $MODULE"
        export ONLY="$ONLY $MODULE"
    done
  fi

  find_modules_in_path
  if test "x$ONLY" != x; then
    export MODULES="$ONLY"
  elif test "x$SEARCH_MODULES" != "x"; then
    sort_modules $SEARCH_MODULES
  else
    sort_modules $MODULES
  fi

  if test "x$REVERSE_FLAG" = "xyes"; then
    export MODULES="$REVERSEMODULES"
  fi

  if test "x$SKIPFIRST" = "xyes" ; then
    export MODULES=`echo $MODULES " " | cut '--delimiter= ' --fields=2-`
  fi
}

# print the module list
print_module_list() {
  DELIM=$1
  shift
  while test -n "$2"; do
    echo -n "$(eval echo \$NAME_$1)$DELIM"
    shift
  done
  echo -n "$(eval echo \$NAME_$1)"
}

trap onfailure EXIT

# clear variables
export SEARCH_MODULES=""
export MODULES=""
export ONLY=""
export RESUME_FLAG=no
export REVERSE_FLAG=no
export SKIPFIRST=no

# parse commandline parameters
while test $# -gt 0; do
    # get option
    command=$1
    option=$1

    # get args
    set +e
    # stolen from configure...
    # when no option is set, this returns an error code
    arg=`expr "x$option" : 'x[^=]*=\(.*\)'`
    set -e

    # switch
    case "$option" in
    --opts=*)
      if test "x$arg" = "x"; then
        usage
        echo "ERROR: Parameter for --opts is missing"  >&2
        echo  >&2
        exit 1;
      fi
      DUNE_OPTS_FILE=`canonicalname $arg`
      if ! test -r "$DUNE_OPTS_FILE"; then
        usage
        echo "ERROR: could not read opts file \"$DUNE_OPTS_FILE\""  >&2
        echo  >&2
        exit 1;
      fi
    ;;
    --*-opts=*)
      optcmd=`expr "x$option=" : 'x--\([^-]*\)-opts=.*'`
      if is_command $optcmd; then
        COMMAND=`echo $optcmd | tr '[:lower:]' '[:upper:]'`
        export ${COMMAND}_FLAGS="$arg"
      else
        usage
        echo "ERROR: unknown option \"$option\""  >&2
        exit 1
      fi
    ;;
    -h|--help) 
      command=help
      break
    ;;
    -p|--print) 
      command=print
      break
    ;;
    --module=*)
      if test "x$arg" = "x"; then
        usage
        echo "ERROR: Parameter for --module is missing"  >&2
        echo  >&2
        exit 1;
      fi
      for a in `echo $arg | tr ',' ' '`; do
        export NAME_`fix_variable_name $a`="$a"
        fix_and_assign MODULE "$a"
        export SEARCH_MODULES="$SEARCH_MODULES $MODULE"
      done
    ;;
    --only=*)
      if test "x$arg" = "x"; then
        usage
        echo "ERROR: Parameter for --only is missing"  >&2
        echo  >&2
        exit 1;
      fi
      for a in `echo $arg | tr ',' ' '`; do
        export NAME_`fix_variable_name $a`="$a"
        fix_and_assign MODULE "$a"
        export SEARCH_MODULES="$SEARCH_MODULES $MODULE"
        export ONLY="$ONLY $MODULE"
      done
    ;;
    --builddir=*)
      export DUNE_BUILDDIR=$arg
    ;;
    --no-builddir)
      export DUNE_BUILDDIR=""
    ;;
    --skipversioncheck)
      export SKIPVERSIONCHECK=yes
    ;;
    --current)
      while ! test -f $CONTROL; do
        cd ..
        if test "$OLDPWD" = "$PWD"; then
          echo "You are not inside the source tree of a DUNE module." >&2
          exit -1
        fi
      done;
      parse_control $PWD/$CONTROL
      fix_and_assign MODULE "$module"
      export SEARCH_MODULES="$SEARCH_MODULES $MODULE"
      export ONLY="$ONLY $MODULE"
    ;;
    --resume)
      export RESUME_FLAG="yes"
    ;;
    --reverse)
      export REVERSE_FLAG="yes"
    ;;
    --skipfirst)
      export SKIPFIRST=yes
    ;;
    --debug) true ;; # ignore this option, it is handled right at the beginning
    --*)
      usage
      echo "ERROR: Unknown option \`$option'"  >&2
      echo  >&2
      exit 1
      ;;
    *)
      break
    ;;
    esac

    shift
done

# we assume there should be a command...
if test "x$command" = "x"; then
  usage
  exit 1
fi

case "$command" in
  print)
    create_module_list
    eval "print_module_list ' ' $MODULES"
    echo >&2
    ;;
  info)
    create_module_list
    echo $SORTEDMODULES_INFO
  ;;
  export)
    create_module_list
    DUNE_CONTROL_PATH=""
    for mod in $MODULES; do
      path=$(eval echo \$PATH_$mod)
      name=$(eval echo \$NAME_$mod)
      if test -f "$path/dune.module"; then
        export DUNE_CONTROL_PATH="$DUNE_CONTROL_PATH:$path/dune.module"
      else
        if test -f "$path/lib/dunecontrol/$name/dune.module"; then
          export DUNE_CONTROL_PATH="$DUNE_CONTROL_PATH:$path/lib/dunecontrol/$name/dune.module"
        else
          echo "ERROR: while creating list of dune.module files"  >&2
          echo "       couldn't find dune.module file for $name in $path" >&2
          echo  >&2
          exit 1
        fi
      fi
    done
    echo export DUNE_CONTROL_PATH=$(echo $DUNE_CONTROL_PATH | sed -e 's/^://')
    ;;
  printdeps)
    find_modules_in_path
    if test "x$SEARCH_MODULES" == "x"; then
      echo "ERROR: printdeps requires an explicit --module=... parameter"  >&2
      exit 1
    fi
    mainmod=`echo $SEARCH_MODULES`
    name=`eval echo \\${NAME_$mainmod}`
    echo "dependencies for $name"
    ### DEPENDENCIES
    sort_modules $mainmod
    for mod in $SORTEDMODULES_DEPS; do
      echo "  $mod (required)"
    done
    for mod in $SORTEDMODULES_SUGS; do
      echo "  $mod (suggested)"
    done
    ;;
  m4create)
    find_modules_in_path
    if test "x$SEARCH_MODULES" == "x"; then
      echo "ERROR: m4create requires an explicit --module=... parameter"  >&2
      exit 1
    fi
    mainmod=`echo $SEARCH_MODULES`
    eval mainmodpath=\$PATH_$mainmod
    fname="$mainmodpath/dependencies.m4"
    name=`eval echo \\${NAME_$mainmod}`
    version=`eval echo \\${VERS_$mainmod}`
    maintainer=`eval echo \\${MAIN_$mainmod}`
    # get dependencies
    eval deps=\$DEPS_$mainmod
    #initially remove leading space
    deps=`echo "$deps" | sed 's/^ *//'`
    while test -n "$deps"; do
      #the end of the name is marked either by space, opening paren
      #or comma
      depname="${deps%%[ (,]*}"
      #remove the name and adjacent whitespace
      deps=`echo "$deps" | sed 's/^[^ (,]* *//'`
      #check whether there is a dependency version
      case "$deps" in
      '('*) deps="${deps#(}"
            depver="${deps%%)*}"
            deps="${deps#*)}"
            ;;
      *)    depver=
            ;;
      esac
      #remove any leading whitespace or commas for te next iteration
      deps=`echo "$deps" | sed 's/^[, ]*//'`

      requires="$requires $depname $depver "
    done
    # get suggestions
    eval sugs=\$SUGS_$mainmod
    #initially remove leading space
    sugs=`echo "$sugs" | sed 's/^ *//'`
    while test -n "$sugs"; do
      #the end of the name is marked either by space, opening paren
      #or comma
      sugsname="${sugs%%[ (,]*}"
      #remove the name and adjacent whitespace
      sugs=`echo "$sugs" | sed 's/^[^ (,]* *//'`
      #check whether there is a dependency version
      case "$sugs" in
      '('*) sugs="${sugs#(}"
            sugsver="${sugs%%)*}"
            sugs="${sugs#*)}"
            ;;
      *)    sugver=
            ;;
      esac
      #remove any leading whitespace or commas for te next iteration
      sugs=`echo "$sugs" | sed 's/^[, ]*//'`

      suggests="$suggests $sugsname"
      suggestsall="$suggestsall $sugsname $sugsver "
    done
    # ensure a version number
    if test "x$version" = "x"; then version="0.0"; fi
    echo "writing $fname"
    echo "    for $name $version $maintainer"
    echo "        requires $requires"
    echo "        suggests $suggestsall"
      AC_MACRO_DIR="."
      test ! -d m4 || AC_MACRO_DIR=m4
    cat > $fname <<EOF
# dependencies.m4 generated by dunecontrol

m4_define([DUNE_AC_INIT],[
  AC_INIT([$name], [$version], [$maintainer])
  AM_INIT_AUTOMAKE([foreign 1.5 tar-pax])
  m4_ifdef([AM_SILENT_RULES], [AM_SILENT_RULES([no])])
  AC_SUBST([DUNE_MOD_VERSION], [$version])
  AC_SUBST([DUNE_MOD_NAME], [$name])
  AC_SUBST([DUNE_MAINTAINER_NAME], ["$maintainer"])
  DUNE_PARSE_MODULE_VERSION([$name], [$version])
  REQUIRES="$requires"
  AC_SUBST(REQUIRES, [$REQUIRES])
  AC_CONFIG_MACRO_DIR([$AC_MACRO_DIR])
])

AC_DEFUN([DUNE_CHECK_MOD_DEPENDENCIES], [
EOF
    ### initialize AM_CONDITIONAL for suggestions that were not found
    for name in $suggests; do
      mod=$(fix_variable_name $name)
      MOD=`echo $mod | tr [:lower:] [:upper:]`
      if test "x$(eval echo \$HAVE_$mod)" = "x"; then
        cat >> $fname <<EOF
  ### add a conditional check for $name,
  # just in case the module is not available at autogen time
  AM_CONDITIONAL([HAVE_${MOD}], false)
EOF
      fi
    done
	### ANALYSE MODULE
    sort_modules $mainmod
    ### DEPENDENCIES
    for mod in $SORTEDMODULES_DEPS; do
      name=`eval echo \\$NAME_$mod`
      MOD=`echo $mod | tr [:lower:] [:upper:]`
      cat >> $fname <<EOF
  ### check dependency $name
  # invoke checks required by this module
  AC_REQUIRE([${MOD}_CHECKS])
  # invoke check for this module
  AC_REQUIRE([${MOD}_CHECK_MODULE])
  if test x\$with_$mod = xno; then
    AC_MSG_ERROR([could not find required module _dune_name])
  fi
EOF
    done
    ### 
    for mod in $SORTEDMODULES_SUGS; do
      name=`eval echo \\$NAME_$mod`
      MOD=`echo $mod | tr [:lower:] [:upper:]`
      cat >> $fname <<EOF
  ### check suggestion $name
  # invoke checks required by this module
  AC_REQUIRE([${MOD}_CHECKS])
  # invoke check for this module
  AC_REQUIRE([${MOD}_CHECK_MODULE])
  if test x\$with_$mod = xno; then
    AC_MSG_WARN([could not find suggested module _dune_name])
  fi
EOF
    done
    ###
    # only test for the module if we really define our own checks
    if test -d m4; then
      mod=$mainmod
      name=`eval echo \\$NAME_$mod`
      MOD=`echo $mod | tr [:lower:] [:upper:]`
      cat >> $fname <<EOF
  ### invoke checks for $name
  AC_REQUIRE([${MOD}_CHECKS])
EOF
    fi
    cat >> $fname <<EOF
])
EOF
  ;;
  unexport)
    echo export DUNE_CONTROL_PATH=""
  ;;
  help)
    usage
  ;;
  *)
    if test "$1" = "update"; then export SKIPVERSIONCHECK=yes; fi
    check_commands "$@"
    create_module_list
    NAMES=""
    BUILDMODULES=""
    for mod in $MODULES; do
      if test "$(eval echo \$INST_$mod)" != "yes"; then
        NAMES="$NAMES$(eval echo \$NAME_$mod) "
        BUILDMODULES="$BUILDMODULES$mod "
      fi
    done
    echo "--- going to build $NAMES ---"
    if test -n "$RESUME_FILE"; then
        # write all modules to the resume file
        for mod in $MODULES ; do
            echo "$mod"
        done > "$RESUME_FILE"
    fi

    for mod in $BUILDMODULES; do
      build_module "$mod" "$@"

      if test -n "$RESUME_FILE"; then
          # remove the current module from the resume file
          modules_togo=`cat $RESUME_FILE`
          for mod_togo in $modules_togo ; do
              if test "$mod_togo" != "$mod" ; then
                  echo "$mod_togo"
              fi
          done > "$RESUME_FILE"
      fi
    done
    echo "--- done ---"
  ;;
esac

trap - EXIT<|MERGE_RESOLUTION|>--- conflicted
+++ resolved
@@ -165,7 +165,12 @@
   local CMD_FLAGS_FROM_FILE=""
   BUILDDIR=$DUNE_BUILDDIR
   if test "x$DUNE_OPTS_FILE" != "x"; then
-    BUILDDIR="$(eval BUILDDIR=""; . $DUNE_OPTS_FILE; eval echo \$BUILDDIR)"
+    # use build dir from opts file if set
+    OPTS_FILE_BUILDDIR="$(eval BUILDDIR=""; . $DUNE_OPTS_FILE; eval echo \$BUILDDIR)"
+    if test -n "$OPTS_FILE_BUILDDIR"; then
+      BUILDDIR="$OPTS_FILE_BUILDDIR"
+    fi
+    CMAKE_FLAGS="$(. $DUNE_OPTS_FILE; eval echo \$CMAKE_FLAGS)"
     CMD_FLAGS_FROM_FILE="$(eval ${COMMAND}_FLAGS=""; . $DUNE_OPTS_FILE; eval echo \$${COMMAND}_FLAGS)"
   fi
   if test -n "$CMD_FLAGS_FROM_FILE"; then
@@ -216,16 +221,17 @@
 }
 
 # list of all dunecontrol commands
-COMMANDS="printdeps update autogen configure make all exec status svn"
+COMMANDS="printdeps update autogen configure make all exec bexec status svn"
 
 # help string for the commands
 printdeps_HELP="print recursive dependencies of a module"
 update_HELP="updated all modules from the repository"
-autogen_HELP="run the autogen.sh script for each module"
-configure_HELP="run configure for each module"
+autogen_HELP="run the autogen.sh script for each module. Does nothing, if CMake is activated"
+configure_HELP="run configure or cmake for each module"
 make_HELP="run make for each module"
 all_HELP="\trun 'autogen', 'configure' and 'make' command for each module"
-exec_HELP="execute an arbitrary command in each module directory"
+exec_HELP="execute an arbitrary command in each module source directory"
+bexec_HELP="execute an arbitrary command in each module build directory"
 status_HELP="show vc status for all modules"
 svn_HELP="\trun svn command for each svn managed module"
 
@@ -244,6 +250,8 @@
 #
 
 run_default_exec () { bash -c "eval $CMD_FLAGS"; }
+
+run_default_bexec () { bash -c "cd "$BUILDDIR" && eval $CMD_FLAGS"; }
 
 run_default_status () {
   local verbose=0
@@ -342,21 +350,6 @@
 }
 
 run_default_autogen () {
-<<<<<<< HEAD
-  PARAMS="$CMD_FLAGS"
-  local M4_PATH=""
-  if test -f configure.ac && \
-     ( test -d .svn || test -d .git || test -d CVS || test -f stamp-vc ); then
-    sort_modules $FOUND_MODULES
-    for m in $MODULES; do
-      path=$(eval "echo \$PATH_$m")
-      MODULE_PATHS="$MODULE_PATHS$path "
-    done
-    if test -f autogen.sh; then
-      eval echo "WARNING: \$NAME_$module contains obsolete autogen.sh," \
-          >&2
-      echo "         dune-autogen is used instead." >&2
-=======
   if test "x$USE_CMAKE" != "xyes" || test  ! -e $(eval "echo \$PATH_$module")/CMakeLists.txt ; then
     PARAMS="$CMD_FLAGS"
     local M4_PATH=""
@@ -375,17 +368,21 @@
       eval "$PREFIX_DIR/bin/dune-autogen" "$MODULE_PATHS" "$PARAMS" || exit 1
     else
       echo Skipping dune-autogen
->>>>>>> 6e8fb5f8
-    fi
-    eval "$PREFIX_DIR/bin/dune-autogen" "$MODULE_PATHS" "$PARAMS" || exit 1
-  else
-    echo Skipping dune-autogen
+    fi
+  else 
+    echo Skipping dune-autogen because of CMake
   fi
 }
 
 run_default_configure () {
   PARAMS="$CMD_FLAGS"
-  if test -x configure; then
+  if test "x$USE_CMAKE" = "xyes" && test -e $(eval "echo \$PATH_$module")/CMakeLists.txt; then
+    LOCAL_USE_CMAKE=yes
+  else 
+    LOCAL_USE_CMAKE=no
+  fi
+  echo "LOCAL_USE_CMAKE=$LOCAL_USE_CMAKE $(eval "echo \$PATH_$module")/CMakeLists.txt"
+  if test -x configure || test "x$LOCAL_USE_CMAKE" = "xyes" ; then
     ACLOCAL_FLAGS="-I ."
     if test -d "m4"; then
       ACLOCAL_FLAGS="$ACLOCAL_FLAGS -I m4"
@@ -408,20 +405,42 @@
       else
         PARAMS="$PARAMS \"--with-$name=$path\""
       fi
-    done
+      if test "x$USE_CMAKE" = "xyes"; then
+          if test -d "$path/$BUILDDIR"; then
+	      CMAKE_PARAMS="$CMAKE_PARAMS \"-D""$name""_DIR=$path/$BUILDDIR\""
+          else
+              if test -d "$path/lib/cmake/$name"; then
+                  CMAKE_PARAMS="$CMAKE_PARAMS \"-D""$name""_DIR=$path/lib/cmake/$name\""
+              else
+                  CMAKE_PARAMS="$CMAKE_PARAMS \"-D""$name""_DIR=$path\""
+              fi
+          fi
+      fi
+    done
+
     if test "x$HAVE_duneweb" == "xyes"; then
       PARAMS="$PARAMS \"--with-duneweb=$PATH_duneweb\""
     fi
     PARAMS="$PARAMS ACLOCAL_AMFLAGS=\"$ACLOCAL_FLAGS\""
-    echo ./configure "$PARAMS"
-    # create build directory of requested
-    if test -n "$BUILDDIR"; then
+
+    if test "x$LOCAL_USE_CMAKE" = "xyes"; then
       test -d "$BUILDDIR" || mkdir "$BUILDDIR"
       SRCDIR="$PWD"
       cd "$BUILDDIR"
-      eval "$SRCDIR/configure" "$PARAMS" || exit 1
+      echo `pwd`
+      echo "cmake -DBUILD_SHARED_LIBS:BOOL=OFF -DCMAKE_MODULE_PATH=\"$CMAKE_MODULE_PATH\" $CMAKE_PARAMS $CMAKE_FLAGS $SRCDIR"
+      eval cmake "-DBUILD_SHARED_LIBS:BOOL=OFF -DCMAKE_MODULE_PATH=\"$CMAKE_MODULE_PATH\" $CMAKE_PARAMS $CMAKE_FLAGS $SRCDIR"
     else
-      eval ./configure "$PARAMS" || exit 1
+      echo ./configure "$PARAMS"
+      # create build directory of requested
+      if test -n "$BUILDDIR"; then
+        test -d "$BUILDDIR" || mkdir "$BUILDDIR"
+        SRCDIR="$PWD"
+        cd "$BUILDDIR"
+        eval "$SRCDIR/configure" "$PARAMS" || exit 1
+      else
+        eval ./configure "$PARAMS" || exit 1
+      fi
     fi
   else
     if test -f configure.in || test -f configure.ac; then
@@ -478,21 +497,22 @@
     echo "  Dependencies are controlled by the $CONTROL files."
     echo ""
     echo "OPTIONS:"
-    echo "  -h, --help         show this help"
-    echo "      --debug        enable debug output of this script"
-    echo "      --module=mod   only apply the actions on module mod"
-    echo "                     and all modules it depends on"
-    echo "      --only=mod     only apply the actions on module mod"
-    echo "                     and not the modules it depends on"
-    echo "      --current      only apply the actions on the current module,"
-    echo "                     the one whose source tree we are standing in"
-    echo "      --resume       resume a previous run (only consider the modules"
-    echo "                     not built successfully on the previous run)"
-    echo "      --skipfirst    skip the first module (use with --resume)"
-    echo "      --opts=FILE    load default options from FILE"
-    echo "                     (see dune-common/doc/example.opts)"
+    echo "  -h, --help          show this help"
+    echo "      --debug         enable debug output of this script"
+    echo "      --use-cmake     use cmake instead autotools of cmake for building"
+    echo "      --module=mod    only apply the actions on module mod"
+    echo "                      and all modules it depends on"
+    echo "      --only=mod      only apply the actions on module mod"
+    echo "                      and not the modules it depends on"
+    echo "      --current       only apply the actions on the current module,"
+    echo "                      the one whose source tree we are standing in"
+    echo "      --resume        resume a previous run (only consider the modules"
+    echo "                      not built successfully on the previous run)"
+    echo "      --skipfirst     skip the first module (use with --resume)"
+    echo "      --opts=FILE     load default options from FILE"
+    echo "                      (see dune-common/doc/example.opts)"
     echo "      --builddir=NAME make out-of-source builds in a subdir NAME."
-    echo "                     This directory is created inside each module."
+    echo "                      This directory is created inside each module."
     echo "      --[COMMAND]-opts=opts   set options for COMMAND"
     echo "                     (this is mainly useful for the 'all' COMMAND)"
     echo "COMMANDS:"
@@ -571,6 +591,7 @@
 export RESUME_FLAG=no
 export REVERSE_FLAG=no
 export SKIPFIRST=no
+export USE_CMAKE=no
 
 # parse commandline parameters
 while test $# -gt 0; do
@@ -679,6 +700,9 @@
     --skipfirst)
       export SKIPFIRST=yes
     ;;
+    --use-cmake)
+      export USE_CMAKE=yes
+    ;;
     --debug) true ;; # ignore this option, it is handled right at the beginning
     --*)
       usage
@@ -694,6 +718,11 @@
     shift
 done
 
+if test "x$USE_CMAKE" = "xyes" && test -z "$DUNE_BUILDDIR"; then
+  echo "No build directory provided. Defaulting to the sub directory build-cmake"
+  export DUNE_BUILDDIR=build-cmake
+fi
+echo "USE_CMAKE=$USE_CMAKE DUNE_BUILDDIR=$DUNE_BUILDDIR"
 # we assume there should be a command...
 if test "x$command" = "x"; then
   usage
