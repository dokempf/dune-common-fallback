--- conflicted
+++ resolved
@@ -20,11 +20,7 @@
         self.body = body
         self.extra = [] if extra is None else extra
 
-<<<<<<< HEAD
-    def __str__(self, cls):
-=======
     def register(self, cls="cls"):
->>>>>>> d0dfde85
         if self.body is None:
             return cls + ".def( pybind11::init( " + args + " )" + "".join(", " + e for e in self.extra) + " );\n"
         if self.args:
@@ -35,12 +31,9 @@
         source += "\n  } )" + "".join(", " + e for e in self.extra) + " );\n"
         return source
 
-<<<<<<< HEAD
-=======
     def __str__(self):
         return self.register()
 
->>>>>>> d0dfde85
 
 class Method(object):
     def __init__(self, name, args, body=None, extra=None):
@@ -49,15 +42,6 @@
         self.body = body
         self.extra = extra
 
-<<<<<<< HEAD
-    def __str__(self):
-        if self.body is None:
-            return cls + ".def( " + self.name + ", " + args + " )" + "".join(", " + e for e in self.extra) + " );\n"
-        if self.args:
-            source = "cls.def( " + self.name + ", [] ( " + ", ".join(self.args) + " ) {"
-        else:
-            source = "cls.def( " + self.name + ", [] () {"
-=======
     def register(self, cls="cls"):
         if self.body is None:
             return cls + ".def( " + self.name + ", " + args + " )" + "".join(", " + e for e in self.extra) + " );\n"
@@ -65,17 +49,13 @@
             source = cls + ".def( " + self.name + ", [] ( " + ", ".join(self.args) + " ) {"
         else:
             source = cls + ".def( " + self.name + ", [] () {"
->>>>>>> d0dfde85
         source += "\n    ".join(self.body)
         source += "\n  } )" + "".join(", " + e for e in self.extra) + " );\n"
         return source
 
-<<<<<<< HEAD
-=======
     def __str__(self):
         return self.register()
 
->>>>>>> d0dfde85
 
 class SimpleGenerator(object):
     def __init__(self, typeName, namespace, pythonname=None, filename=None):
@@ -112,7 +92,6 @@
         source += "PYBIND11_MODULE( " + moduleName + ", module )\n"
         source += "{\n"
         source += "  using pybind11::operator\"\"_a;\n"
-<<<<<<< HEAD
         options = kwargs.get("options", [])
         if not kwargs.get("BufferProtocol", False):
             clsParams = []
@@ -130,20 +109,6 @@
         for arg in args:
             if arg:
                 source += "".join("  " + s + "\n" for s in str(arg).splitlines())
-=======
-        source += '  auto entry = Dune::CorePy::typeRegistry().insert<DuneType>("' + typeName + '",{' +\
-                  ",".join(['"' + i + '"' for i in includes]) + "});\n"
-        options = kwargs.get("options", [])
-        if not kwargs.get("BufferProtocol", False):
-            source += "  auto cls = pybind11::class_< " + ", ".join(["DuneType"] + options) + " >( module, \"" + self.pythonName + "\" );\n"
-        else:
-            source += "  auto cls = pybind11::class_< " + ", ".join(["DuneType"] + options) + " >( module, \"" + self.pythonName + "\", pybind11::buffer_protocol() );\n"
-        source += "  Dune::CorePy::typeRegistry().exportToPython(cls,entry.first->second);\n"
-        source += "  " + self.namespace + "register" + self.typeName + "( module, cls );\n"
-
-        for arg in args:
-            source += "".join("  " + s + "\n" for s in str(arg).splitlines())
->>>>>>> d0dfde85
 
         source += "}\n"
 
