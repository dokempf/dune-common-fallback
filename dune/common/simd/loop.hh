#ifndef DUNE_COMMON_SIMD_LOOP_HH
#define DUNE_COMMON_SIMD_LOOP_HH

#include <array>
#include <cmath>
#include <cstddef>
#include <cstdlib>
#include <ostream>

#include <dune/common/math.hh>
#include <dune/common/simd/simd.hh>
#include <dune/common/typetraits.hh>

namespace Dune {

/*
 * silence warnings from GCC about using integer operands on a bool
 * (when instantiated for T=bool)
 */
#if __GNUC__ >= 7
#  pragma GCC diagnostic push
#  pragma GCC diagnostic ignored "-Wbool-operation"
#  pragma GCC diagnostic ignored "-Wint-in-bool-context"
#endif

  /**
    *  This class specifies a vector-like type deriving from std::array
    *  for memory management and basic accessibility.
    *  This type is capable of dealing with all (well-defined) operators
    *  and is usable with the SIMD-interface.
    */

  template<class T, std::size_t S, std::size_t A = alignof(T)>
  class alignas(A) LoopSIMD : public std::array<T,S> {

  public:

    //default constructor
    LoopSIMD() {
      assert(reinterpret_cast<uintptr_t>(this) % std::min(alignof(LoopSIMD<T,S,A>),alignof(std::max_align_t)) == 0);
    }

    // broadcast constructor initializing the content with a given value
    LoopSIMD(Simd::Scalar<T> i) : LoopSIMD() {
      this->fill(i);
    }

    template<std::size_t OA>
      explicit LoopSIMD(const LoopSIMD<T,S,OA>& other)
      : std::array<T,S>(other)
    {
      assert(reinterpret_cast<uintptr_t>(this) % std::min(alignof(LoopSIMD<T,S,A>),alignof(std::max_align_t)) == 0);
    }

    /*
     *  Definition of basic operators
     */

    //Prefix operators
#define DUNE_SIMD_LOOP_PREFIX_OP(SYMBOL)         \
    auto operator SYMBOL() {                     \
      for(std::size_t i=0; i<S; i++){            \
        SYMBOL(*this)[i];                        \
      }                                          \
      return *this;                              \
    }                                            \
    static_assert(true, "expecting ;")

    DUNE_SIMD_LOOP_PREFIX_OP(++);
    DUNE_SIMD_LOOP_PREFIX_OP(--);
#undef DUNE_SIMD_LOOP_PREFIX_OP

    //Unary operators
#define DUNE_SIMD_LOOP_UNARY_OP(SYMBOL)          \
    auto operator SYMBOL() const {               \
      LoopSIMD<T,S,A> out;                        \
      for(std::size_t i=0; i<S; i++){            \
        out[i] = SYMBOL((*this)[i]);             \
      }                                          \
      return out;                                \
    }                                            \
    static_assert(true, "expecting ;")

    DUNE_SIMD_LOOP_UNARY_OP(+);
    DUNE_SIMD_LOOP_UNARY_OP(-);
    DUNE_SIMD_LOOP_UNARY_OP(~);

    auto operator!() const {
<<<<<<< HEAD
      LoopSIMD<Simd::Mask<T>,S> out;
=======
      Simd::Mask<LoopSIMD<T,S,A>> out;
>>>>>>> bbe30918
      for(std::size_t i=0; i<S; i++){
        out[i] = !((*this)[i]);
      }
      return out;
    }
#undef DUNE_SIMD_LOOP_UNARY_OP

    //Postfix operators
#define DUNE_SIMD_LOOP_POSTFIX_OP(SYMBOL)        \
    auto operator SYMBOL(int){                   \
      LoopSIMD<T,S,A> out = *this;               \
      SYMBOL(*this);                             \
      return out;                                \
    }                                            \
    static_assert(true, "expecting ;")

   DUNE_SIMD_LOOP_POSTFIX_OP(++);
   DUNE_SIMD_LOOP_POSTFIX_OP(--);
#undef DUNE_SIMD_LOOP_POSTFIX_OP

    //Assignment operators
#define DUNE_SIMD_LOOP_ASSIGNMENT_OP(SYMBOL)              \
    auto operator SYMBOL(const Simd::Scalar<T> s) {               \
      for(std::size_t i=0; i<S; i++){                     \
        (*this)[i] SYMBOL s;                              \
      }                                                   \
      return *this;                                       \
    }                                                     \
                                                          \
    auto operator SYMBOL(const LoopSIMD<T,S,A> &v) {      \
      for(std::size_t i=0; i<S; i++){                     \
        (*this)[i] SYMBOL v[i];                           \
      }                                                   \
      return *this;                                       \
    }                                                     \
    static_assert(true, "expecting ;")

    DUNE_SIMD_LOOP_ASSIGNMENT_OP(+=);
    DUNE_SIMD_LOOP_ASSIGNMENT_OP(-=);
    DUNE_SIMD_LOOP_ASSIGNMENT_OP(*=);
    DUNE_SIMD_LOOP_ASSIGNMENT_OP(/=);
    DUNE_SIMD_LOOP_ASSIGNMENT_OP(%=);
    DUNE_SIMD_LOOP_ASSIGNMENT_OP(<<=);
    DUNE_SIMD_LOOP_ASSIGNMENT_OP(>>=);
    DUNE_SIMD_LOOP_ASSIGNMENT_OP(&=);
    DUNE_SIMD_LOOP_ASSIGNMENT_OP(|=);
    DUNE_SIMD_LOOP_ASSIGNMENT_OP(^=);
#undef DUNE_SIMD_LOOP_ASSIGNMENT_OP
  };

  //Arithmetic operators
#define DUNE_SIMD_LOOP_BINARY_OP(SYMBOL)                        \
<<<<<<< HEAD
  template<class T, std::size_t S>                              \
  auto operator SYMBOL(const LoopSIMD<T,S> &v, const Simd::Scalar<T> s) { \
    LoopSIMD<T,S> out;                                          \
=======
  template<class T, std::size_t S, std::size_t A>                                \
  auto operator SYMBOL(const LoopSIMD<T,S,A> &v, const Simd::Scalar<T> s) { \
    LoopSIMD<T,S,A> out;                                                 \
>>>>>>> bbe30918
    for(std::size_t i=0; i<S; i++){                             \
      out[i] = v[i] SYMBOL s;                                   \
    }                                                           \
    return out;                                                 \
  }                                                             \
<<<<<<< HEAD
  template<class T, std::size_t S>                              \
  auto operator SYMBOL(const Simd::Scalar<T> s, const LoopSIMD<T,S> &v) { \
    LoopSIMD<T,S> out;                                          \
=======
  template<class T, std::size_t S, std::size_t A>                              \
  auto operator SYMBOL(const Simd::Scalar<T> s, const LoopSIMD<T,S,A> &v) { \
    LoopSIMD<T,S,A> out;                                                 \
>>>>>>> bbe30918
    for(std::size_t i=0; i<S; i++){                             \
      out[i] = s SYMBOL v[i];                                   \
    }                                                           \
    return out;                                                 \
  }                                                             \
  template<class T, std::size_t S, std::size_t A>                              \
  auto operator SYMBOL(const LoopSIMD<T,S,A> &v,                         \
                       const LoopSIMD<T,S,A> &w) {                       \
    LoopSIMD<T,S,A> out;                                                 \
    for(std::size_t i=0; i<S; i++){                             \
      out[i] = v[i] SYMBOL w[i];                                \
    }                                                           \
    return out;                                                 \
  }                                                             \
  static_assert(true, "expecting ;")

  DUNE_SIMD_LOOP_BINARY_OP(+);
  DUNE_SIMD_LOOP_BINARY_OP(-);
  DUNE_SIMD_LOOP_BINARY_OP(*);
  DUNE_SIMD_LOOP_BINARY_OP(/);
  DUNE_SIMD_LOOP_BINARY_OP(%);

  DUNE_SIMD_LOOP_BINARY_OP(&);
  DUNE_SIMD_LOOP_BINARY_OP(|);
  DUNE_SIMD_LOOP_BINARY_OP(^);

#undef DUNE_SIMD_LOOP_BINARY_OP

  //Bitshift operators
#define DUNE_SIMD_LOOP_BITSHIFT_OP(SYMBOL)                        \
  template<class T, std::size_t S, std::size_t A, class U>                       \
  auto operator SYMBOL(const LoopSIMD<T,S,A> &v, const U s) {            \
    LoopSIMD<T,S,A> out;                                                 \
    for(std::size_t i=0; i<S; i++){                               \
      out[i] = v[i] SYMBOL s;                                     \
    }                                                             \
    return out;                                                   \
  }                                                               \
  template<class T, std::size_t S, std::size_t A, class U, std::size_t AU>       \
  auto operator SYMBOL(const LoopSIMD<T,S,A> &v,                         \
                       const LoopSIMD<U,S,AU> &w) {                       \
    LoopSIMD<T,S,A> out;                                                 \
    for(std::size_t i=0; i<S; i++){                               \
      out[i] = v[i] SYMBOL w[i];                                  \
    }                                                             \
    return out;                                                   \
  }                                                               \
  static_assert(true, "expecting ;")

  DUNE_SIMD_LOOP_BITSHIFT_OP(<<);
  DUNE_SIMD_LOOP_BITSHIFT_OP(>>);

#undef DUNE_SIMD_LOOP_BITSHIFT_OP

  //Comparison operators
#define DUNE_SIMD_LOOP_COMPARISON_OP(SYMBOL)                      \
<<<<<<< HEAD
  template<class T, std::size_t S, class U>                       \
  auto operator SYMBOL(const LoopSIMD<T,S> &v, const U s) {       \
    LoopSIMD<Simd::Mask<T>,S> out;                                \
=======
  template<class T, std::size_t S, std::size_t A, class U>                       \
  auto operator SYMBOL(const LoopSIMD<T,S,A> &v, const U s) {            \
    Simd::Mask<LoopSIMD<T,S,A>> out;                                     \
>>>>>>> bbe30918
    for(std::size_t i=0; i<S; i++){                               \
      out[i] = v[i] SYMBOL s;                                     \
    }                                                             \
    return out;                                                   \
  }                                                               \
<<<<<<< HEAD
  template<class T, std::size_t S>                                \
  auto operator SYMBOL(const Simd::Scalar<T> s, const LoopSIMD<T,S> &v) { \
    LoopSIMD<Simd::Mask<T>,S> out;                                \
=======
  template<class T, std::size_t S, std::size_t A>                                \
  auto operator SYMBOL(const Simd::Scalar<T> s, const LoopSIMD<T,S,A> &v) { \
    Simd::Mask<LoopSIMD<T,S,A>> out;                                     \
>>>>>>> bbe30918
    for(std::size_t i=0; i<S; i++){                               \
      out[i] = s SYMBOL v[i];                                     \
    }                                                             \
    return out;                                                   \
  }                                                               \
<<<<<<< HEAD
  template<class T, std::size_t S>                                \
  auto operator SYMBOL(const LoopSIMD<T,S> &v,                    \
                       const LoopSIMD<T,S> &w) {                  \
    LoopSIMD<Simd::Mask<T>,S> out;                                \
=======
  template<class T, std::size_t S, std::size_t A>                                \
  auto operator SYMBOL(const LoopSIMD<T,S,A> &v,                         \
                       const LoopSIMD<T,S,A> &w) {                       \
    Simd::Mask<LoopSIMD<T,S,A>> out;                                     \
>>>>>>> bbe30918
    for(std::size_t i=0; i<S; i++){                               \
      out[i] = v[i] SYMBOL w[i];                                  \
    }                                                             \
    return out;                                                   \
  }                                                               \
  static_assert(true, "expecting ;")

  DUNE_SIMD_LOOP_COMPARISON_OP(<);
  DUNE_SIMD_LOOP_COMPARISON_OP(>);
  DUNE_SIMD_LOOP_COMPARISON_OP(<=);
  DUNE_SIMD_LOOP_COMPARISON_OP(>=);
  DUNE_SIMD_LOOP_COMPARISON_OP(==);
  DUNE_SIMD_LOOP_COMPARISON_OP(!=);
#undef DUNE_SIMD_LOOP_COMPARISON_OP

  //Boolean operators
#define DUNE_SIMD_LOOP_BOOLEAN_OP(SYMBOL)                         \
<<<<<<< HEAD
  template<class T, std::size_t S>                                \
  auto operator SYMBOL(const LoopSIMD<T,S> &v, const Simd::Scalar<T> s) { \
    LoopSIMD<Simd::Mask<T>,S> out;                                \
=======
  template<class T, std::size_t S, std::size_t A>                                \
  auto operator SYMBOL(const LoopSIMD<T,S,A> &v, const Simd::Scalar<T> s) { \
    Simd::Mask<LoopSIMD<T,S,A>> out;                                     \
>>>>>>> bbe30918
    for(std::size_t i=0; i<S; i++){                               \
      out[i] = v[i] SYMBOL s;                                     \
    }                                                             \
    return out;                                                   \
  }                                                               \
<<<<<<< HEAD
  template<class T, std::size_t S>                                \
  auto operator SYMBOL(const Simd::Mask<T> s, const LoopSIMD<T,S> &v) { \
    LoopSIMD<Simd::Mask<T>,S> out;                                      \
=======
  template<class T, std::size_t S, std::size_t A>                                \
  auto operator SYMBOL(const Simd::Mask<T> s, const LoopSIMD<T,S,A> &v) { \
    Simd::Mask<LoopSIMD<T,S,A>> out;                                     \
>>>>>>> bbe30918
    for(std::size_t i=0; i<S; i++){                               \
      out[i] = s SYMBOL v[i];                                     \
    }                                                             \
    return out;                                                   \
  }                                                               \
<<<<<<< HEAD
  template<class T, std::size_t S>                                \
  auto operator SYMBOL(const LoopSIMD<T,S> &v,                    \
                       const LoopSIMD<T,S> &w) {                  \
    LoopSIMD<Simd::Mask<T>,S> out;                                      \
=======
  template<class T, std::size_t S, std::size_t A>                                \
  auto operator SYMBOL(const LoopSIMD<T,S,A> &v,                         \
                       const LoopSIMD<T,S,A> &w) {                       \
    Simd::Mask<LoopSIMD<T,S,A>> out;                                     \
>>>>>>> bbe30918
      for(std::size_t i=0; i<S; i++){                             \
        out[i] = v[i] SYMBOL w[i];                                \
      }                                                           \
    return out;                                                   \
  }                                                               \
  static_assert(true, "expecting ;")

  DUNE_SIMD_LOOP_BOOLEAN_OP(&&);
  DUNE_SIMD_LOOP_BOOLEAN_OP(||);
#undef DUNE_SIMD_LOOP_BOOLEAN_OP

  //prints a given LoopSIMD
  template<class T, std::size_t S, std::size_t A>
  std::ostream& operator<< (std::ostream &os, const LoopSIMD<T,S,A> &v) {
    os << "[";
    for(std::size_t i=0; i<S-1; i++) {
      os << v[i] << ", ";
    }
    os << v[S-1] << "]";
    return os;
  }

  namespace Simd {
    namespace Overloads {
      /*
       *  Implementation/Overloads of the functions needed for
       *  SIMD-interface-compatibility
       */

      //Implementation of SIMD-interface-types
<<<<<<< HEAD
      template<class T, std::size_t S>
      struct ScalarType<LoopSIMD<T,S>> {
        using type = Simd::Scalar<T>;
      };

      template<class U, class T, std::size_t S>
      struct RebindType<U, LoopSIMD<T,S>> {
        using type =  LoopSIMD<Simd::Rebind<U, T>,S>;
      };

      //Implementation of SIMD-interface-functionality
      template<class T, std::size_t S>
      struct LaneCount<LoopSIMD<T,S>> : index_constant<S*lanes<T>()> {};

      template<class T, std::size_t S>
      auto lane(ADLTag<5>, std::size_t l, LoopSIMD<T,S> &&v)
=======
      template<class T, std::size_t S, std::size_t A>
      struct ScalarType<LoopSIMD<T,S,A>> {
        using type = Simd::Scalar<T>;
      };

      template<class U, class T, std::size_t S, std::size_t A>
      struct RebindType<U, LoopSIMD<T,S,A>> {
        using type =  LoopSIMD<Simd::Rebind<U, T>,S,std::max(A, alignof(Simd::Rebind<U, T>))>;
      };

      //Implementation of SIMD-interface-functionality
      template<class T, std::size_t S, std::size_t A>
      struct LaneCount<LoopSIMD<T,S,A>> : index_constant<S*lanes<T>()> {};

      template<class T, std::size_t S, std::size_t A>
      auto lane(ADLTag<5>, std::size_t l, LoopSIMD<T,S,A> &&v)
>>>>>>> bbe30918
        -> decltype(std::move(Simd::lane(l%lanes<T>(), v[l/lanes<T>()])))
      {
        return std::move(Simd::lane(l%lanes<T>(), v[l/lanes<T>()]));
      }

<<<<<<< HEAD
      template<class T, std::size_t S>
      auto lane(ADLTag<5>, std::size_t l, const LoopSIMD<T,S> &v)
=======
      template<class T, std::size_t S, std::size_t A>
      auto lane(ADLTag<5>, std::size_t l, const LoopSIMD<T,S,A> &v)
>>>>>>> bbe30918
        -> decltype(Simd::lane(l%lanes<T>(), v[l/lanes<T>()]))
      {
        return Simd::lane(l%lanes<T>(), v[l/lanes<T>()]);
      }

<<<<<<< HEAD
      template<class T, std::size_t S>
      auto lane(ADLTag<5>, std::size_t l, LoopSIMD<T,S> &v)
=======
      template<class T, std::size_t S, std::size_t A>
      auto lane(ADLTag<5>, std::size_t l, LoopSIMD<T,S,A> &v)
>>>>>>> bbe30918
        -> decltype(Simd::lane(l%lanes<T>(), v[l/lanes<T>()]))
      {
        return Simd::lane(l%lanes<T>(), v[l/lanes<T>()]);
      }

<<<<<<< HEAD
      template<class T, std::size_t S>
      auto cond(ADLTag<5>, LoopSIMD<Simd::Mask<T>,S> mask,
                LoopSIMD<T,S> ifTrue, LoopSIMD<T,S> ifFalse) {
        LoopSIMD<T,S> out;
=======
      template<class T, std::size_t S, std::size_t AM, std::size_t AD>
      auto cond(ADLTag<5>, Simd::Mask<LoopSIMD<T,S,AM>> mask,
                LoopSIMD<T,S,AD> ifTrue, LoopSIMD<T,S,AD> ifFalse) {
        LoopSIMD<T,S,AD> out;
>>>>>>> bbe30918
        for(std::size_t i=0; i<S; i++) {
          out[i] = Simd::cond(mask[i], ifTrue[i], ifFalse[i]);
        }
        return out;
      }

<<<<<<< HEAD
      template<class M, class T, std::size_t S>
      auto cond(ADLTag<5, std::is_same<bool, Simd::Scalar<M> >::value
                          && Simd::lanes<M>() == Simd::lanes<LoopSIMD<T,S> >()>,
                M mask, LoopSIMD<T,S> ifTrue, LoopSIMD<T,S> ifFalse)
      {
        LoopSIMD<T,S> out;
=======
      template<class M, class T, std::size_t S, std::size_t A>
      auto cond(ADLTag<5, std::is_same<bool, Simd::Scalar<M> >::value
                && Simd::lanes<M>() == Simd::lanes<LoopSIMD<T,S,A> >()>,
                M mask, LoopSIMD<T,S,A> ifTrue, LoopSIMD<T,S,A> ifFalse)
      {
        LoopSIMD<T,S,A> out;
>>>>>>> bbe30918
        for(auto l : range(Simd::lanes(mask)))
          Simd::lane(l, out) = Simd::lane(l, mask) ? Simd::lane(l, ifTrue) : Simd::lane(l, ifFalse);
        return out;
      }

<<<<<<< HEAD
      template<class M, std::size_t S>
      bool anyTrue(ADLTag<5>, LoopSIMD<M,S> mask) {
=======
      template<class M, std::size_t S, std::size_t A>
      bool anyTrue(ADLTag<5>, LoopSIMD<M,S,A> mask) {
>>>>>>> bbe30918
        bool out = false;
        for(std::size_t i=0; i<S; i++) {
          out |= Simd::anyTrue(mask[i]);
        }
        return out;
      }

<<<<<<< HEAD
      template<class M, std::size_t S>
      bool allTrue(ADLTag<5>, LoopSIMD<M,S> mask) {
=======
      template<class M, std::size_t S, std::size_t A>
      bool allTrue(ADLTag<5>, LoopSIMD<M,S,A> mask) {
>>>>>>> bbe30918
        bool out = true;
        for(std::size_t i=0; i<S; i++) {
          out &= Simd::allTrue(mask[i]);
        }
        return out;
      }

<<<<<<< HEAD
      template<class M, std::size_t S>
      bool anyFalse(ADLTag<5>, LoopSIMD<M,S> mask) {
=======
      template<class M, std::size_t S, std::size_t A>
      bool anyFalse(ADLTag<5>, LoopSIMD<M,S,A> mask) {
>>>>>>> bbe30918
        bool out = false;
        for(std::size_t i=0; i<S; i++) {
          out |= Simd::anyFalse(mask[i]);
        }
        return out;
      }

<<<<<<< HEAD
      template<class M, std::size_t S>
      bool allFalse(ADLTag<5>, LoopSIMD<M,S> mask) {
=======
      template<class M, std::size_t S, std::size_t A>
      bool allFalse(ADLTag<5>, LoopSIMD<M,S,A> mask) {
>>>>>>> bbe30918
        bool out = true;
        for(std::size_t i=0; i<S; i++) {
          out &= Simd::allFalse(mask[i]);
        }
        return out;
      }
    }  //namespace Overloads

  }  //namespace Simd


  /*
   *  Overloads the unary cmath-operations. Operations requiring
   *  or returning more than one argument are not supported.
   *  Due to inconsistency with the return values, cmath-operations
   *  on integral types are also not supported-
   */

#define DUNE_SIMD_LOOP_CMATH_UNARY_OP(expr)                          \
<<<<<<< HEAD
  template<class T, std::size_t S, typename Sfinae =                 \
           typename std::enable_if_t<!std::is_integral<Simd::Scalar<T>>::value> > \
  auto expr(const LoopSIMD<T,S> &v) {                                \
=======
  template<class T, std::size_t S, std::size_t A, typename Sfinae =                 \
           typename std::enable_if_t<!std::is_integral<Simd::Scalar<T>>::value> > \
  auto expr(const LoopSIMD<T,S,A> &v) {                                  \
>>>>>>> bbe30918
    using std::expr;                                                 \
    LoopSIMD<T,S,A> out;                                              \
    for(std::size_t i=0; i<S; i++) {                                 \
      out[i] = expr(v[i]);                                           \
    }                                                                \
    return out;                                                      \
  }                                                                  \
  static_assert(true, "expecting ;")

#define DUNE_SIMD_LOOP_CMATH_UNARY_OP_WITH_RETURN(expr, returnType)  \
<<<<<<< HEAD
  template<class T, std::size_t S, typename Sfinae =                 \
           typename std::enable_if_t<!std::is_integral<Simd::Scalar<T>>::value> > \
  auto expr(const LoopSIMD<T,S> &v) {                                \
=======
  template<class T, std::size_t S, std::size_t A, typename Sfinae =                 \
           typename std::enable_if_t<!std::is_integral<Simd::Scalar<T>>::value> > \
  auto expr(const LoopSIMD<T,S,A> &v) {                                  \
>>>>>>> bbe30918
    using std::expr;                                                 \
    LoopSIMD<returnType,S> out;                                      \
    for(std::size_t i=0; i<S; i++) {                                 \
      out[i] = expr(v[i]);                                           \
    }                                                                \
    return out;                                                      \
  }                                                                  \
  static_assert(true, "expecting ;")

  DUNE_SIMD_LOOP_CMATH_UNARY_OP(cos);
  DUNE_SIMD_LOOP_CMATH_UNARY_OP(sin);
  DUNE_SIMD_LOOP_CMATH_UNARY_OP(tan);
  DUNE_SIMD_LOOP_CMATH_UNARY_OP(acos);
  DUNE_SIMD_LOOP_CMATH_UNARY_OP(asin);
  DUNE_SIMD_LOOP_CMATH_UNARY_OP(atan);
  DUNE_SIMD_LOOP_CMATH_UNARY_OP(cosh);
  DUNE_SIMD_LOOP_CMATH_UNARY_OP(sinh);
  DUNE_SIMD_LOOP_CMATH_UNARY_OP(tanh);
  DUNE_SIMD_LOOP_CMATH_UNARY_OP(acosh);
  DUNE_SIMD_LOOP_CMATH_UNARY_OP(asinh);
  DUNE_SIMD_LOOP_CMATH_UNARY_OP(atanh);

  DUNE_SIMD_LOOP_CMATH_UNARY_OP(exp);
  DUNE_SIMD_LOOP_CMATH_UNARY_OP(log);
  DUNE_SIMD_LOOP_CMATH_UNARY_OP(log10);
  DUNE_SIMD_LOOP_CMATH_UNARY_OP(exp2);
  DUNE_SIMD_LOOP_CMATH_UNARY_OP(expm1);
  DUNE_SIMD_LOOP_CMATH_UNARY_OP_WITH_RETURN(ilogb, int);
  DUNE_SIMD_LOOP_CMATH_UNARY_OP(log1p);
  DUNE_SIMD_LOOP_CMATH_UNARY_OP(log2);
  DUNE_SIMD_LOOP_CMATH_UNARY_OP(logb);

  DUNE_SIMD_LOOP_CMATH_UNARY_OP(sqrt);
  DUNE_SIMD_LOOP_CMATH_UNARY_OP(cbrt);

  DUNE_SIMD_LOOP_CMATH_UNARY_OP(erf);
  DUNE_SIMD_LOOP_CMATH_UNARY_OP(erfc);
  DUNE_SIMD_LOOP_CMATH_UNARY_OP(tgamma);
  DUNE_SIMD_LOOP_CMATH_UNARY_OP(lgamma);

  DUNE_SIMD_LOOP_CMATH_UNARY_OP(ceil);
  DUNE_SIMD_LOOP_CMATH_UNARY_OP(floor);
  DUNE_SIMD_LOOP_CMATH_UNARY_OP(trunc);
  DUNE_SIMD_LOOP_CMATH_UNARY_OP(round);
  DUNE_SIMD_LOOP_CMATH_UNARY_OP_WITH_RETURN(lround, long);
  DUNE_SIMD_LOOP_CMATH_UNARY_OP_WITH_RETURN(llround, long long);
  DUNE_SIMD_LOOP_CMATH_UNARY_OP(rint);
  DUNE_SIMD_LOOP_CMATH_UNARY_OP_WITH_RETURN(lrint, long);
  DUNE_SIMD_LOOP_CMATH_UNARY_OP_WITH_RETURN(llrint, long long);
  DUNE_SIMD_LOOP_CMATH_UNARY_OP(nearbyint);

  DUNE_SIMD_LOOP_CMATH_UNARY_OP(fabs);
  DUNE_SIMD_LOOP_CMATH_UNARY_OP(abs);

#undef DUNE_SIMD_LOOP_CMATH_UNARY_OP
#undef DUNE_SIMD_LOOP_CMATH_UNARY_OP_WITH_RETURN


  /*  not implemented cmath-functions:
   *  atan2
   *  frexp, idexp
   *  modf
   *  scalbn, scalbln
   *  pow
   *  hypot
   *  remainder, remquo
   *  copysign
   *  nan
   *  nextafter, nexttoward
   *  fdim, fmax, fmin
   */

  /*
   * Overloads specific functions usually provided by the std library
   * More overloads will be provided should the need arise.
   */

#define DUNE_SIMD_LOOP_STD_UNARY_OP(expr)                  \
  template<class T, std::size_t S, std::size_t A>          \
  auto expr(const LoopSIMD<T,S,A> &v) {                     \
    using std::expr;                        \
    LoopSIMD<T,S,A> out;                     \
    for(std::size_t i=0; i<S; i++) {        \
      out[i] = expr(v[i]);                  \
    }                                       \
    return out;                             \
  }                                         \
                                                    \
  template<class T, std::size_t S, std::size_t A>                  \
  auto expr(const LoopSIMD<std::complex<T>,S,A> &v) {               \
    using std::expr;                                \
    LoopSIMD<T,S,A> out;                             \
    for(std::size_t i=0; i<S; i++) {                \
      out[i] = expr(v[i]);                          \
    }                                               \
    return out;                                     \
  }                                                 \
  static_assert(true, "expecting ;")

  DUNE_SIMD_LOOP_STD_UNARY_OP(real);
  DUNE_SIMD_LOOP_STD_UNARY_OP(imag);

#undef DUNE_SIMD_LOOP_STD_UNARY_OP

#define DUNE_SIMD_LOOP_STD_BINARY_OP(expr)                    \
  template<class T, std::size_t S, std::size_t A>                           \
  auto expr(const LoopSIMD<T,S,A> &v, const LoopSIMD<T,S,A> &w) {        \
    using std::expr;                                          \
    LoopSIMD<T,S,A> out;                                       \
    for(std::size_t i=0; i<S; i++) {                          \
      out[i] = expr(v[i],w[i]);                               \
    }                                                         \
    return out;                                               \
  }                                                           \
  static_assert(true, "expecting ;")

  DUNE_SIMD_LOOP_STD_BINARY_OP(max);
  DUNE_SIMD_LOOP_STD_BINARY_OP(min);

#undef DUNE_SIMD_LOOP_STD_BINARY_OP

  namespace MathOverloads {
<<<<<<< HEAD
    template<class T, std::size_t S>
    auto isNaN(const LoopSIMD<T,S> &v, PriorityTag<3>, ADLTag) {
      LoopSIMD<Simd::Mask<T>,S> out;
=======
    template<class T, std::size_t S, std::size_t A>
    auto isNaN(const LoopSIMD<T,S,A> &v, PriorityTag<3>, ADLTag) {
      Simd::Mask<LoopSIMD<T,S,A>> out;
>>>>>>> bbe30918
      for(auto l : range(S))
        out[l] = Dune::isNaN(v[l]);
      return out;
    }

<<<<<<< HEAD
    template<class T, std::size_t S>
    auto isInf(const LoopSIMD<T,S> &v, PriorityTag<3>, ADLTag) {
      LoopSIMD<Simd::Mask<T>,S> out;
=======
    template<class T, std::size_t S, std::size_t A>
    auto isInf(const LoopSIMD<T,S,A> &v, PriorityTag<3>, ADLTag) {
      Simd::Mask<LoopSIMD<T,S,A>> out;
>>>>>>> bbe30918
      for(auto l : range(S))
        out[l] = Dune::isInf(v[l]);
      return out;
    }

<<<<<<< HEAD
    template<class T, std::size_t S>
    auto isFinite(const LoopSIMD<T,S> &v, PriorityTag<3>, ADLTag) {
      LoopSIMD<Simd::Mask<T>,S> out;
=======
    template<class T, std::size_t S, std::size_t A>
    auto isFinite(const LoopSIMD<T,S,A> &v, PriorityTag<3>, ADLTag) {
      Simd::Mask<LoopSIMD<T,S,A>> out;
>>>>>>> bbe30918
      for(auto l : range(S))
        out[l] = Dune::isFinite(v[l]);
      return out;
    }
  } //namepace MathOverloads

  template<class T, std::size_t S, std::size_t A>
  struct IsNumber<LoopSIMD<T,S,A>> :
          public std::integral_constant<bool, IsNumber<T>::value>{
  };

#if __GNUC__ >= 7
#  pragma GCC diagnostic pop
#endif

} //namespace Dune

#endif<|MERGE_RESOLUTION|>--- conflicted
+++ resolved
@@ -86,11 +86,7 @@
     DUNE_SIMD_LOOP_UNARY_OP(~);
 
     auto operator!() const {
-<<<<<<< HEAD
-      LoopSIMD<Simd::Mask<T>,S> out;
-=======
       Simd::Mask<LoopSIMD<T,S,A>> out;
->>>>>>> bbe30918
       for(std::size_t i=0; i<S; i++){
         out[i] = !((*this)[i]);
       }
@@ -143,29 +139,17 @@
 
   //Arithmetic operators
 #define DUNE_SIMD_LOOP_BINARY_OP(SYMBOL)                        \
-<<<<<<< HEAD
-  template<class T, std::size_t S>                              \
-  auto operator SYMBOL(const LoopSIMD<T,S> &v, const Simd::Scalar<T> s) { \
-    LoopSIMD<T,S> out;                                          \
-=======
   template<class T, std::size_t S, std::size_t A>                                \
   auto operator SYMBOL(const LoopSIMD<T,S,A> &v, const Simd::Scalar<T> s) { \
     LoopSIMD<T,S,A> out;                                                 \
->>>>>>> bbe30918
     for(std::size_t i=0; i<S; i++){                             \
       out[i] = v[i] SYMBOL s;                                   \
     }                                                           \
     return out;                                                 \
   }                                                             \
-<<<<<<< HEAD
-  template<class T, std::size_t S>                              \
-  auto operator SYMBOL(const Simd::Scalar<T> s, const LoopSIMD<T,S> &v) { \
-    LoopSIMD<T,S> out;                                          \
-=======
   template<class T, std::size_t S, std::size_t A>                              \
   auto operator SYMBOL(const Simd::Scalar<T> s, const LoopSIMD<T,S,A> &v) { \
     LoopSIMD<T,S,A> out;                                                 \
->>>>>>> bbe30918
     for(std::size_t i=0; i<S; i++){                             \
       out[i] = s SYMBOL v[i];                                   \
     }                                                           \
@@ -222,45 +206,26 @@
 
   //Comparison operators
 #define DUNE_SIMD_LOOP_COMPARISON_OP(SYMBOL)                      \
-<<<<<<< HEAD
-  template<class T, std::size_t S, class U>                       \
-  auto operator SYMBOL(const LoopSIMD<T,S> &v, const U s) {       \
-    LoopSIMD<Simd::Mask<T>,S> out;                                \
-=======
   template<class T, std::size_t S, std::size_t A, class U>                       \
   auto operator SYMBOL(const LoopSIMD<T,S,A> &v, const U s) {            \
     Simd::Mask<LoopSIMD<T,S,A>> out;                                     \
->>>>>>> bbe30918
     for(std::size_t i=0; i<S; i++){                               \
       out[i] = v[i] SYMBOL s;                                     \
     }                                                             \
     return out;                                                   \
   }                                                               \
-<<<<<<< HEAD
-  template<class T, std::size_t S>                                \
-  auto operator SYMBOL(const Simd::Scalar<T> s, const LoopSIMD<T,S> &v) { \
-    LoopSIMD<Simd::Mask<T>,S> out;                                \
-=======
   template<class T, std::size_t S, std::size_t A>                                \
   auto operator SYMBOL(const Simd::Scalar<T> s, const LoopSIMD<T,S,A> &v) { \
     Simd::Mask<LoopSIMD<T,S,A>> out;                                     \
->>>>>>> bbe30918
     for(std::size_t i=0; i<S; i++){                               \
       out[i] = s SYMBOL v[i];                                     \
     }                                                             \
     return out;                                                   \
   }                                                               \
-<<<<<<< HEAD
-  template<class T, std::size_t S>                                \
-  auto operator SYMBOL(const LoopSIMD<T,S> &v,                    \
-                       const LoopSIMD<T,S> &w) {                  \
-    LoopSIMD<Simd::Mask<T>,S> out;                                \
-=======
   template<class T, std::size_t S, std::size_t A>                                \
   auto operator SYMBOL(const LoopSIMD<T,S,A> &v,                         \
                        const LoopSIMD<T,S,A> &w) {                       \
     Simd::Mask<LoopSIMD<T,S,A>> out;                                     \
->>>>>>> bbe30918
     for(std::size_t i=0; i<S; i++){                               \
       out[i] = v[i] SYMBOL w[i];                                  \
     }                                                             \
@@ -278,45 +243,26 @@
 
   //Boolean operators
 #define DUNE_SIMD_LOOP_BOOLEAN_OP(SYMBOL)                         \
-<<<<<<< HEAD
-  template<class T, std::size_t S>                                \
-  auto operator SYMBOL(const LoopSIMD<T,S> &v, const Simd::Scalar<T> s) { \
-    LoopSIMD<Simd::Mask<T>,S> out;                                \
-=======
   template<class T, std::size_t S, std::size_t A>                                \
   auto operator SYMBOL(const LoopSIMD<T,S,A> &v, const Simd::Scalar<T> s) { \
     Simd::Mask<LoopSIMD<T,S,A>> out;                                     \
->>>>>>> bbe30918
     for(std::size_t i=0; i<S; i++){                               \
       out[i] = v[i] SYMBOL s;                                     \
     }                                                             \
     return out;                                                   \
   }                                                               \
-<<<<<<< HEAD
-  template<class T, std::size_t S>                                \
-  auto operator SYMBOL(const Simd::Mask<T> s, const LoopSIMD<T,S> &v) { \
-    LoopSIMD<Simd::Mask<T>,S> out;                                      \
-=======
   template<class T, std::size_t S, std::size_t A>                                \
   auto operator SYMBOL(const Simd::Mask<T> s, const LoopSIMD<T,S,A> &v) { \
     Simd::Mask<LoopSIMD<T,S,A>> out;                                     \
->>>>>>> bbe30918
     for(std::size_t i=0; i<S; i++){                               \
       out[i] = s SYMBOL v[i];                                     \
     }                                                             \
     return out;                                                   \
   }                                                               \
-<<<<<<< HEAD
-  template<class T, std::size_t S>                                \
-  auto operator SYMBOL(const LoopSIMD<T,S> &v,                    \
-                       const LoopSIMD<T,S> &w) {                  \
-    LoopSIMD<Simd::Mask<T>,S> out;                                      \
-=======
   template<class T, std::size_t S, std::size_t A>                                \
   auto operator SYMBOL(const LoopSIMD<T,S,A> &v,                         \
                        const LoopSIMD<T,S,A> &w) {                       \
     Simd::Mask<LoopSIMD<T,S,A>> out;                                     \
->>>>>>> bbe30918
       for(std::size_t i=0; i<S; i++){                             \
         out[i] = v[i] SYMBOL w[i];                                \
       }                                                           \
@@ -347,24 +293,6 @@
        */
 
       //Implementation of SIMD-interface-types
-<<<<<<< HEAD
-      template<class T, std::size_t S>
-      struct ScalarType<LoopSIMD<T,S>> {
-        using type = Simd::Scalar<T>;
-      };
-
-      template<class U, class T, std::size_t S>
-      struct RebindType<U, LoopSIMD<T,S>> {
-        using type =  LoopSIMD<Simd::Rebind<U, T>,S>;
-      };
-
-      //Implementation of SIMD-interface-functionality
-      template<class T, std::size_t S>
-      struct LaneCount<LoopSIMD<T,S>> : index_constant<S*lanes<T>()> {};
-
-      template<class T, std::size_t S>
-      auto lane(ADLTag<5>, std::size_t l, LoopSIMD<T,S> &&v)
-=======
       template<class T, std::size_t S, std::size_t A>
       struct ScalarType<LoopSIMD<T,S,A>> {
         using type = Simd::Scalar<T>;
@@ -381,80 +309,48 @@
 
       template<class T, std::size_t S, std::size_t A>
       auto lane(ADLTag<5>, std::size_t l, LoopSIMD<T,S,A> &&v)
->>>>>>> bbe30918
         -> decltype(std::move(Simd::lane(l%lanes<T>(), v[l/lanes<T>()])))
       {
         return std::move(Simd::lane(l%lanes<T>(), v[l/lanes<T>()]));
       }
 
-<<<<<<< HEAD
-      template<class T, std::size_t S>
-      auto lane(ADLTag<5>, std::size_t l, const LoopSIMD<T,S> &v)
-=======
       template<class T, std::size_t S, std::size_t A>
       auto lane(ADLTag<5>, std::size_t l, const LoopSIMD<T,S,A> &v)
->>>>>>> bbe30918
         -> decltype(Simd::lane(l%lanes<T>(), v[l/lanes<T>()]))
       {
         return Simd::lane(l%lanes<T>(), v[l/lanes<T>()]);
       }
 
-<<<<<<< HEAD
-      template<class T, std::size_t S>
-      auto lane(ADLTag<5>, std::size_t l, LoopSIMD<T,S> &v)
-=======
       template<class T, std::size_t S, std::size_t A>
       auto lane(ADLTag<5>, std::size_t l, LoopSIMD<T,S,A> &v)
->>>>>>> bbe30918
         -> decltype(Simd::lane(l%lanes<T>(), v[l/lanes<T>()]))
       {
         return Simd::lane(l%lanes<T>(), v[l/lanes<T>()]);
       }
 
-<<<<<<< HEAD
-      template<class T, std::size_t S>
-      auto cond(ADLTag<5>, LoopSIMD<Simd::Mask<T>,S> mask,
-                LoopSIMD<T,S> ifTrue, LoopSIMD<T,S> ifFalse) {
-        LoopSIMD<T,S> out;
-=======
       template<class T, std::size_t S, std::size_t AM, std::size_t AD>
       auto cond(ADLTag<5>, Simd::Mask<LoopSIMD<T,S,AM>> mask,
                 LoopSIMD<T,S,AD> ifTrue, LoopSIMD<T,S,AD> ifFalse) {
         LoopSIMD<T,S,AD> out;
->>>>>>> bbe30918
         for(std::size_t i=0; i<S; i++) {
           out[i] = Simd::cond(mask[i], ifTrue[i], ifFalse[i]);
         }
         return out;
       }
 
-<<<<<<< HEAD
-      template<class M, class T, std::size_t S>
-      auto cond(ADLTag<5, std::is_same<bool, Simd::Scalar<M> >::value
-                          && Simd::lanes<M>() == Simd::lanes<LoopSIMD<T,S> >()>,
-                M mask, LoopSIMD<T,S> ifTrue, LoopSIMD<T,S> ifFalse)
-      {
-        LoopSIMD<T,S> out;
-=======
       template<class M, class T, std::size_t S, std::size_t A>
       auto cond(ADLTag<5, std::is_same<bool, Simd::Scalar<M> >::value
                 && Simd::lanes<M>() == Simd::lanes<LoopSIMD<T,S,A> >()>,
                 M mask, LoopSIMD<T,S,A> ifTrue, LoopSIMD<T,S,A> ifFalse)
       {
         LoopSIMD<T,S,A> out;
->>>>>>> bbe30918
         for(auto l : range(Simd::lanes(mask)))
           Simd::lane(l, out) = Simd::lane(l, mask) ? Simd::lane(l, ifTrue) : Simd::lane(l, ifFalse);
         return out;
       }
 
-<<<<<<< HEAD
-      template<class M, std::size_t S>
-      bool anyTrue(ADLTag<5>, LoopSIMD<M,S> mask) {
-=======
       template<class M, std::size_t S, std::size_t A>
       bool anyTrue(ADLTag<5>, LoopSIMD<M,S,A> mask) {
->>>>>>> bbe30918
         bool out = false;
         for(std::size_t i=0; i<S; i++) {
           out |= Simd::anyTrue(mask[i]);
@@ -462,13 +358,8 @@
         return out;
       }
 
-<<<<<<< HEAD
-      template<class M, std::size_t S>
-      bool allTrue(ADLTag<5>, LoopSIMD<M,S> mask) {
-=======
       template<class M, std::size_t S, std::size_t A>
       bool allTrue(ADLTag<5>, LoopSIMD<M,S,A> mask) {
->>>>>>> bbe30918
         bool out = true;
         for(std::size_t i=0; i<S; i++) {
           out &= Simd::allTrue(mask[i]);
@@ -476,13 +367,8 @@
         return out;
       }
 
-<<<<<<< HEAD
-      template<class M, std::size_t S>
-      bool anyFalse(ADLTag<5>, LoopSIMD<M,S> mask) {
-=======
       template<class M, std::size_t S, std::size_t A>
       bool anyFalse(ADLTag<5>, LoopSIMD<M,S,A> mask) {
->>>>>>> bbe30918
         bool out = false;
         for(std::size_t i=0; i<S; i++) {
           out |= Simd::anyFalse(mask[i]);
@@ -490,13 +376,8 @@
         return out;
       }
 
-<<<<<<< HEAD
-      template<class M, std::size_t S>
-      bool allFalse(ADLTag<5>, LoopSIMD<M,S> mask) {
-=======
       template<class M, std::size_t S, std::size_t A>
       bool allFalse(ADLTag<5>, LoopSIMD<M,S,A> mask) {
->>>>>>> bbe30918
         bool out = true;
         for(std::size_t i=0; i<S; i++) {
           out &= Simd::allFalse(mask[i]);
@@ -516,15 +397,9 @@
    */
 
 #define DUNE_SIMD_LOOP_CMATH_UNARY_OP(expr)                          \
-<<<<<<< HEAD
-  template<class T, std::size_t S, typename Sfinae =                 \
-           typename std::enable_if_t<!std::is_integral<Simd::Scalar<T>>::value> > \
-  auto expr(const LoopSIMD<T,S> &v) {                                \
-=======
   template<class T, std::size_t S, std::size_t A, typename Sfinae =                 \
            typename std::enable_if_t<!std::is_integral<Simd::Scalar<T>>::value> > \
   auto expr(const LoopSIMD<T,S,A> &v) {                                  \
->>>>>>> bbe30918
     using std::expr;                                                 \
     LoopSIMD<T,S,A> out;                                              \
     for(std::size_t i=0; i<S; i++) {                                 \
@@ -535,15 +410,9 @@
   static_assert(true, "expecting ;")
 
 #define DUNE_SIMD_LOOP_CMATH_UNARY_OP_WITH_RETURN(expr, returnType)  \
-<<<<<<< HEAD
-  template<class T, std::size_t S, typename Sfinae =                 \
-           typename std::enable_if_t<!std::is_integral<Simd::Scalar<T>>::value> > \
-  auto expr(const LoopSIMD<T,S> &v) {                                \
-=======
   template<class T, std::size_t S, std::size_t A, typename Sfinae =                 \
            typename std::enable_if_t<!std::is_integral<Simd::Scalar<T>>::value> > \
   auto expr(const LoopSIMD<T,S,A> &v) {                                  \
->>>>>>> bbe30918
     using std::expr;                                                 \
     LoopSIMD<returnType,S> out;                                      \
     for(std::size_t i=0; i<S; i++) {                                 \
@@ -666,43 +535,25 @@
 #undef DUNE_SIMD_LOOP_STD_BINARY_OP
 
   namespace MathOverloads {
-<<<<<<< HEAD
-    template<class T, std::size_t S>
-    auto isNaN(const LoopSIMD<T,S> &v, PriorityTag<3>, ADLTag) {
-      LoopSIMD<Simd::Mask<T>,S> out;
-=======
     template<class T, std::size_t S, std::size_t A>
     auto isNaN(const LoopSIMD<T,S,A> &v, PriorityTag<3>, ADLTag) {
       Simd::Mask<LoopSIMD<T,S,A>> out;
->>>>>>> bbe30918
       for(auto l : range(S))
         out[l] = Dune::isNaN(v[l]);
       return out;
     }
 
-<<<<<<< HEAD
-    template<class T, std::size_t S>
-    auto isInf(const LoopSIMD<T,S> &v, PriorityTag<3>, ADLTag) {
-      LoopSIMD<Simd::Mask<T>,S> out;
-=======
     template<class T, std::size_t S, std::size_t A>
     auto isInf(const LoopSIMD<T,S,A> &v, PriorityTag<3>, ADLTag) {
       Simd::Mask<LoopSIMD<T,S,A>> out;
->>>>>>> bbe30918
       for(auto l : range(S))
         out[l] = Dune::isInf(v[l]);
       return out;
     }
 
-<<<<<<< HEAD
-    template<class T, std::size_t S>
-    auto isFinite(const LoopSIMD<T,S> &v, PriorityTag<3>, ADLTag) {
-      LoopSIMD<Simd::Mask<T>,S> out;
-=======
     template<class T, std::size_t S, std::size_t A>
     auto isFinite(const LoopSIMD<T,S,A> &v, PriorityTag<3>, ADLTag) {
       Simd::Mask<LoopSIMD<T,S,A>> out;
->>>>>>> bbe30918
       for(auto l : range(S))
         out[l] = Dune::isFinite(v[l]);
       return out;
