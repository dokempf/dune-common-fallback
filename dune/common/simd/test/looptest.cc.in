// @GENERATED_SOURCE@

#if HAVE_CONFIG_H
#include "config.h"
#endif

#include <cstdlib>
#include <type_traits>

#include <dune/common/simd/loop.hh>
#include <dune/common/simd/test.hh>
#include <dune/common/simd/test/looptest.hh>
#include <dune/common/std/type_traits.hh>

template<class> struct RebindAccept : std::false_type {};
#cmake @template@
<<<<<<< HEAD
template<>
struct RebindAccept<Dune::LoopSIMD<@SCALAR@, 5> > : std::true_type {};
template<>
struct RebindAccept<Dune::LoopSIMD<Dune::LoopSIMD<@SCALAR@, 2>, 5> > : std::true_type {};
=======
template<std::size_t A>
struct RebindAccept<Dune::LoopSIMD<@SCALAR@, 5, A> > : std::true_type {};
template<std::size_t A1, std::size_t A2>
struct RebindAccept<Dune::LoopSIMD<Dune::LoopSIMD<@SCALAR@, 2, A1>, 5, A2> > : std::true_type {};
>>>>>>> bbe30918
#cmake @endtemplate@

using Rebinds = Dune::Simd::RebindList<
#cmake @template@
  @SCALAR@,
#cmake @endtemplate@
  Dune::Simd::EndMark>;

int main()
{
  Dune::Simd::UnitTest test;

#cmake @template@
  test.check<Dune::LoopSIMD<@SCALAR@, 5>,
             Rebinds, Dune::Std::to_false_type, RebindAccept>();
<<<<<<< HEAD
=======
  test.check<Dune::LoopSIMD<@SCALAR@, 5, 64>,
             Rebinds, Dune::Std::to_false_type, RebindAccept>();
>>>>>>> bbe30918
  test.check<Dune::LoopSIMD<Dune::LoopSIMD<@SCALAR@, 2>, 5>,
             Rebinds, Dune::Std::to_false_type, RebindAccept>();
#cmake @endtemplate@

  return test.good() ? EXIT_SUCCESS : EXIT_FAILURE;
}<|MERGE_RESOLUTION|>--- conflicted
+++ resolved
@@ -14,17 +14,10 @@
 
 template<class> struct RebindAccept : std::false_type {};
 #cmake @template@
-<<<<<<< HEAD
-template<>
-struct RebindAccept<Dune::LoopSIMD<@SCALAR@, 5> > : std::true_type {};
-template<>
-struct RebindAccept<Dune::LoopSIMD<Dune::LoopSIMD<@SCALAR@, 2>, 5> > : std::true_type {};
-=======
 template<std::size_t A>
 struct RebindAccept<Dune::LoopSIMD<@SCALAR@, 5, A> > : std::true_type {};
 template<std::size_t A1, std::size_t A2>
 struct RebindAccept<Dune::LoopSIMD<Dune::LoopSIMD<@SCALAR@, 2, A1>, 5, A2> > : std::true_type {};
->>>>>>> bbe30918
 #cmake @endtemplate@
 
 using Rebinds = Dune::Simd::RebindList<
@@ -40,11 +33,8 @@
 #cmake @template@
   test.check<Dune::LoopSIMD<@SCALAR@, 5>,
              Rebinds, Dune::Std::to_false_type, RebindAccept>();
-<<<<<<< HEAD
-=======
   test.check<Dune::LoopSIMD<@SCALAR@, 5, 64>,
              Rebinds, Dune::Std::to_false_type, RebindAccept>();
->>>>>>> bbe30918
   test.check<Dune::LoopSIMD<Dune::LoopSIMD<@SCALAR@, 2>, 5>,
              Rebinds, Dune::Std::to_false_type, RebindAccept>();
 #cmake @endtemplate@
