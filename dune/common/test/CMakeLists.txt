--- conflicted
+++ resolved
@@ -145,14 +145,12 @@
               LINK_LIBRARIES dunecommon
               )
 
-<<<<<<< HEAD
+dune_add_test(SOURCES overloadsettest.cc
+              LINK_LIBRARIES dunecommon)
+
 dune_add_test(SOURCES parameterizedobjecttest.cc
               LINK_LIBRARIES dunecommon
               )
-=======
-dune_add_test(SOURCES overloadsettest.cc
-              LINK_LIBRARIES dunecommon)
->>>>>>> 1410d4a9
 
 dune_add_test(SOURCES parametertreelocaletest.cc
               LINK_LIBRARIES dunecommon)
